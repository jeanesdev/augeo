<<<<<<< HEAD
import { useState } from 'react'
import { z } from 'zod'
import { useForm } from 'react-hook-form'
import { zodResolver } from '@hookform/resolvers/zod'
import { useNavigate } from '@tanstack/react-router'
import { Loader2, UserPlus } from 'lucide-react'
import { toast } from 'sonner'
import { useAuthStore } from '@/stores/auth-store'
import { cn } from '@/lib/utils'
=======
import { TermsOfServiceModal } from '@/components/legal/terms-of-service-modal'
import { PasswordInput } from '@/components/password-input'
>>>>>>> e3339e35
import { Button } from '@/components/ui/button'
import { Checkbox } from '@/components/ui/checkbox'
import {
  Form,
  FormControl,
  FormField,
  FormItem,
  FormLabel,
  FormMessage,
} from '@/components/ui/form'
import { Input } from '@/components/ui/input'
<<<<<<< HEAD
import { PasswordInput } from '@/components/password-input'
=======
import { cn } from '@/lib/utils'
import { consentService } from '@/services/consent-service'
import { useAuthStore } from '@/stores/auth-store'
import { zodResolver } from '@hookform/resolvers/zod'
import { useNavigate } from '@tanstack/react-router'
import { Loader2, UserPlus } from 'lucide-react'
import { useState } from 'react'
import { useForm } from 'react-hook-form'
import { toast } from 'sonner'
import { z } from 'zod'
>>>>>>> e3339e35

const formSchema = z
  .object({
    first_name: z.string().min(1, 'Please enter your first name'),
    last_name: z.string().min(1, 'Please enter your last name'),
    email: z.string().email('Please enter a valid email address'),
    password: z
      .string()
      .min(8, 'Password must be at least 8 characters long')
      .regex(/[a-zA-Z]/, 'Password must contain at least one letter')
      .regex(/[0-9]/, 'Password must contain at least one number'),
    confirmPassword: z.string().min(1, 'Please confirm your password'),
    phone: z
      .string()
      .optional()
      .refine(
        (val) => {
          if (!val || val === '') return true
          const digits = val.replace(/\D/g, '')
          return digits.length >= 10 && digits.length <= 11
        },
        { message: 'Phone must be 10 or 11 digits' }
      )
      .refine(
        (val) => {
          if (!val || val === '') return true
          const digits = val.replace(/\D/g, '')
          if (digits.length === 11) return digits.startsWith('1')
          return true
        },
        { message: '11-digit phone must start with 1' }
      ),
    acceptedTerms: z.boolean().refine((val) => val === true, {
      message: 'You must accept the Terms of Service and Privacy Policy',
    }),
  })
  .refine((data) => data.password === data.confirmPassword, {
    message: "Passwords don't match.",
    path: ['confirmPassword'],
  })

// Format phone number as user types
const formatPhoneNumber = (value: string): string => {
  const phoneNumber = value.replace(/\D/g, '')
  if (phoneNumber.length === 0) return ''

  // Handle 11-digit numbers with +1
  if (phoneNumber.length === 11 && phoneNumber.startsWith('1')) {
    const digits = phoneNumber.slice(1)
    if (digits.length <= 3) return `+1(${digits}`
    if (digits.length <= 6) return `+1(${digits.slice(0, 3)})${digits.slice(3)}`
    return `+1(${digits.slice(0, 3)})${digits.slice(3, 6)}-${digits.slice(6)}`
  }

  // Handle 10-digit numbers
  if (phoneNumber.length <= 3) return `(${phoneNumber}`
  if (phoneNumber.length <= 6)
    return `(${phoneNumber.slice(0, 3)})${phoneNumber.slice(3)}`
  return `(${phoneNumber.slice(0, 3)})${phoneNumber.slice(3, 6)}-${phoneNumber.slice(6, 10)}`
}

export function SignUpForm({
  className,
  ...props
}: React.HTMLAttributes<HTMLFormElement>) {
  const [isLoading, setIsLoading] = useState(false)
  const [showLegalModal, setShowLegalModal] = useState(false)
  const [legalDocumentIds, setLegalDocumentIds] = useState<{ tosId: string; privacyId: string } | null>(null)
  const navigate = useNavigate()
  const register = useAuthStore((state) => state.register)

  const form = useForm<z.infer<typeof formSchema>>({
    resolver: zodResolver(formSchema),
    defaultValues: {
      first_name: '',
      last_name: '',
      email: '',
      password: '',
      confirmPassword: '',
      phone: '',
      acceptedTerms: false,
    },
  })

  async function onSubmit(data: z.infer<typeof formSchema>) {
    setIsLoading(true)

    const { confirmPassword: _, acceptedTerms: __, ...registerData } = data

    try {
      // Register the user
      const response = await register(registerData)

      // If we have legal document IDs, accept them
      if (legalDocumentIds) {
        try {
          await consentService.acceptConsent({
            tos_document_id: legalDocumentIds.tosId,
            privacy_document_id: legalDocumentIds.privacyId,
          })
        } catch (consentError) {
          // eslint-disable-next-line no-console
          console.error('Failed to record consent:', consentError)
          // Don't fail registration if consent recording fails
        }
      }

      toast.success(`Account created! ${response.message}`)
      navigate({ to: '/sign-in', replace: true })
    } catch (err: unknown) {
      const error = err as { response?: { data?: { error?: { message?: string } } } }
      const errorMessage =
        error.response?.data?.error?.message ||
        'Registration failed. Please try again.'
      toast.error(errorMessage)
    } finally {
      setIsLoading(false)
    }
  }

  const handleAcceptLegal = async (tosId: string, privacyId: string) => {
    setLegalDocumentIds({ tosId, privacyId })
    form.setValue('acceptedTerms', true)
  }

  return (
    <Form {...form}>
      <form
        onSubmit={form.handleSubmit(onSubmit)}
        className={cn('grid gap-3', className)}
        {...props}
      >
        <div className='grid grid-cols-2 gap-3'>
          <FormField
            control={form.control}
            name='first_name'
            render={({ field }) => (
              <FormItem>
                <FormLabel>First Name</FormLabel>
                <FormControl>
                  <Input placeholder='John' {...field} />
                </FormControl>
                <FormMessage />
              </FormItem>
            )}
          />
          <FormField
            control={form.control}
            name='last_name'
            render={({ field }) => (
              <FormItem>
                <FormLabel>Last Name</FormLabel>
                <FormControl>
                  <Input placeholder='Doe' {...field} />
                </FormControl>
                <FormMessage />
              </FormItem>
            )}
          />
        </div>
        <FormField
          control={form.control}
          name='email'
          render={({ field }) => (
            <FormItem>
              <FormLabel>Email</FormLabel>
              <FormControl>
                <Input placeholder='name@example.com' {...field} />
              </FormControl>
              <FormMessage />
            </FormItem>
          )}
        />
        <FormField
          control={form.control}
          name='phone'
          render={({ field }) => (
            <FormItem>
              <FormLabel>Phone (Optional)</FormLabel>
              <FormControl>
                <Input
                  placeholder='(123)456-7890 or +1(123)456-7890'
                  value={field.value ? formatPhoneNumber(field.value) : ''}
                  onChange={(e) => {
                    const digits = e.target.value.replace(/\D/g, '')
                    // Only allow 10 or 11 digits (11 must start with 1)
                    if (
                      digits.length <= 10 ||
                      (digits.length === 11 && digits.startsWith('1'))
                    ) {
                      field.onChange(digits)
                    }
                  }}
                  maxLength={17}
                />
              </FormControl>
              <FormMessage />
            </FormItem>
          )}
        />
        <FormField
          control={form.control}
          name='password'
          render={({ field }) => (
            <FormItem>
              <FormLabel>Password</FormLabel>
              <FormControl>
                <PasswordInput placeholder='********' {...field} />
              </FormControl>
              <FormMessage />
            </FormItem>
          )}
        />
        <FormField
          control={form.control}
          name='confirmPassword'
          render={({ field }) => (
            <FormItem>
              <FormLabel>Confirm Password</FormLabel>
              <FormControl>
                <PasswordInput placeholder='********' {...field} />
              </FormControl>
              <FormMessage />
            </FormItem>
          )}
        />
        <FormField
          control={form.control}
          name='acceptedTerms'
          render={({ field }) => (
            <FormItem className='flex flex-row items-start space-x-3 space-y-0'>
              <FormControl>
                <Checkbox
                  checked={field.value}
                  onCheckedChange={field.onChange}
                  disabled={isLoading}
                />
              </FormControl>
              <div className='space-y-1 leading-none'>
                <FormLabel className='text-sm font-normal'>
                  I accept the{' '}
                  <Button
                    type='button'
                    variant='link'
                    className='h-auto p-0 text-sm font-normal underline'
                    onClick={() => setShowLegalModal(true)}
                  >
                    Terms of Service and Privacy Policy
                  </Button>
                </FormLabel>
                <FormMessage />
              </div>
            </FormItem>
          )}
        />
        <Button className='mt-2' disabled={isLoading}>
          {isLoading ? <Loader2 className='animate-spin' /> : <UserPlus />}
          Create Account
        </Button>
      </form>
      <TermsOfServiceModal
        open={showLegalModal}
        onOpenChange={setShowLegalModal}
        onAccept={handleAcceptLegal}
      />
    </Form>
  )
}<|MERGE_RESOLUTION|>--- conflicted
+++ resolved
@@ -1,17 +1,5 @@
-<<<<<<< HEAD
-import { useState } from 'react'
-import { z } from 'zod'
-import { useForm } from 'react-hook-form'
-import { zodResolver } from '@hookform/resolvers/zod'
-import { useNavigate } from '@tanstack/react-router'
-import { Loader2, UserPlus } from 'lucide-react'
-import { toast } from 'sonner'
-import { useAuthStore } from '@/stores/auth-store'
-import { cn } from '@/lib/utils'
-=======
 import { TermsOfServiceModal } from '@/components/legal/terms-of-service-modal'
 import { PasswordInput } from '@/components/password-input'
->>>>>>> e3339e35
 import { Button } from '@/components/ui/button'
 import { Checkbox } from '@/components/ui/checkbox'
 import {
@@ -23,9 +11,6 @@
   FormMessage,
 } from '@/components/ui/form'
 import { Input } from '@/components/ui/input'
-<<<<<<< HEAD
-import { PasswordInput } from '@/components/password-input'
-=======
 import { cn } from '@/lib/utils'
 import { consentService } from '@/services/consent-service'
 import { useAuthStore } from '@/stores/auth-store'
@@ -36,7 +21,6 @@
 import { useForm } from 'react-hook-form'
 import { toast } from 'sonner'
 import { z } from 'zod'
->>>>>>> e3339e35
 
 const formSchema = z
   .object({
