--- conflicted
+++ resolved
@@ -158,41 +158,6 @@
     resolver: zodResolver(formSchema),
     defaultValues: isEdit
       ? {
-<<<<<<< HEAD
-        firstName: currentRow.first_name,
-        lastName: currentRow.last_name,
-        email: currentRow.email,
-        role: currentRow.role,
-        phoneNumber: currentRow.phone || '',
-        organization_name: currentRow.organization_name || '',
-        address_line1: currentRow.address_line1 || '',
-        address_line2: currentRow.address_line2 || '',
-        city: currentRow.city || '',
-        state: currentRow.state || '',
-        postal_code: currentRow.postal_code || '',
-        country: currentRow.country || '',
-        password: '',
-        confirmPassword: '',
-        isEdit,
-      }
-      : {
-        firstName: '',
-        lastName: '',
-        email: '',
-        role: '',
-        phoneNumber: '',
-        organization_name: '',
-        address_line1: '',
-        address_line2: '',
-        city: '',
-        state: '',
-        postal_code: '',
-        country: '',
-        password: '',
-        confirmPassword: '',
-        isEdit,
-      },
-=======
           firstName: currentRow.first_name,
           lastName: currentRow.last_name,
           email: currentRow.email,
@@ -212,7 +177,6 @@
           confirmPassword: '',
           isEdit,
         },
->>>>>>> 9a9e1a76
   })
 
   const onSubmit = async (values: UserForm) => {
